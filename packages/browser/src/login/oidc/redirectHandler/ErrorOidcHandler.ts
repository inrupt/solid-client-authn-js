--- conflicted
+++ resolved
@@ -55,11 +55,7 @@
     redirectUrl: string,
     eventEmitter?: EventEmitter
   ): Promise<ISessionInfo & { fetch: typeof fetch }> {
-<<<<<<< HEAD
-    if (eventEmitter) {
-=======
     if (eventEmitter !== undefined) {
->>>>>>> 7f867240
       const url = new URL(redirectUrl);
       const errorUrl = url.searchParams.get("error");
       const errorDescriptionUrl = url.searchParams.get("error_description");
