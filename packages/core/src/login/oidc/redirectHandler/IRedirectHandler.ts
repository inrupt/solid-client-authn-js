--- conflicted
+++ resolved
@@ -46,19 +46,9 @@
  * @hidden
  */
 type IRedirectHandler = IHandleable<
-<<<<<<< HEAD
-  // Tuple of the URL to redirect to, and optionally an event listener for when
-  // we receive a new refresh token:
-  [
-    string,
-    ((newToken: string) => unknown)?,
-    ((error: string | null, errorDescription?: string | null) => unknown)?
-  ],
-=======
   // Tuple of the URL to redirect to, an optional event listener for when
   // we receive a new refresh token, and, an optional onError function:
   RedirectInput,
->>>>>>> b90408a3
   RedirectResult
 >;
 export default IRedirectHandler;
