/**
 * A helper class that will validate items taken from local storage
 */
import { injectable, inject } from 'tsyringe'
import IStorage from '../authenticator/IStorage'
import validateSchema from './validateSchema'

export interface IStorageRetriever {
  /**
   * Retrieve from local storage
   * @param key The key of the item
   * @param options.schema The schema it should follow. If it does not follow this schema, it will be
   * deleted
   * @param options.postProcess A function that can be applied after the item is retrieved
   */
  retrieve (
    key: string,
<<<<<<< HEAD
    options?: Partial<{
      schema?: Object,
      postProcess?: (retrievedObject: Object) => Object
    }>,
  ): Promise<Object>
=======
    schema?: Object,
    postProcess?: (retrievedObject: Object) => Object
  ): Promise<Object | null>
>>>>>>> ba9777f5
}

@injectable()
export default class StorageRetriever implements IStorageRetriever {
  constructor (
    @inject('storage') private storage: IStorage
  ) {}

  async retrieve (
    key: string,
    options: Partial<{
      schema: Object,
      postProcess: (retrievedObject: Object) => Object
    }> = {},
  ): Promise<Object | null> {
    // Check if key is stored locally
    const locallyStored: string | undefined =
      await this.storage.get(key)

    // If it is stored locally, check the validity of the value
    if (locallyStored) {
      try {
        const parsedObject = JSON.parse(locallyStored)
        if (options.schema) {
          validateSchema(options.schema, parsedObject, true)
        }
        if (options.postProcess) {
          return options.postProcess(parsedObject)
        }
        return parsedObject
      } catch (err) {
        await this.storage.delete(key)
      }
    }
    return null
  }
}<|MERGE_RESOLUTION|>--- conflicted
+++ resolved
@@ -15,17 +15,11 @@
    */
   retrieve (
     key: string,
-<<<<<<< HEAD
     options?: Partial<{
       schema?: Object,
       postProcess?: (retrievedObject: Object) => Object
     }>,
   ): Promise<Object>
-=======
-    schema?: Object,
-    postProcess?: (retrievedObject: Object) => Object
-  ): Promise<Object | null>
->>>>>>> ba9777f5
 }
 
 @injectable()
