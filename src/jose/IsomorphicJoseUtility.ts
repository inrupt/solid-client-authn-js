--- conflicted
+++ resolved
@@ -44,14 +44,8 @@
     return signed;
   }
 
-<<<<<<< HEAD
-  // eslint-disable-next-line @typescript-eslint/no-explicit-any
-  async decodeJWT(token: string): Promise<Record<string, any>> {
-=======
   // TODO: also should have functionality to validate the token
   async decodeJWT(token: string): Promise<Record<string, unknown>> {
->>>>>>> 09c9056d
-    // eslint-disable-next-line @typescript-eslint/no-explicit-any
     return JWT.decode(token) as Promise<Record<string, unknown>>;
   }
 
