--- conflicted
+++ resolved
@@ -18,13 +18,9 @@
     "moduleResolution": "node",
     "outDir": "./dist"
   },
-<<<<<<< HEAD
   "exclude": [
     "node_modules",
     "dist",
     "**/__mocks__/**"
   ]
-=======
-  "exclude": ["node_modules", "dist"]
->>>>>>> 09c9056d
 }