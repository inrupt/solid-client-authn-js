--- conflicted
+++ resolved
@@ -8,6 +8,7 @@
 ## Unreleased
 
 The following changes have been implemented but not released yet:
+ - Added `prompt` as a login option.
 
 ### Bugfix
 
@@ -41,7 +42,6 @@
 
 ### Build system changes
 
-<<<<<<< HEAD
 - Moved from `rollup-plugin-typescript2` to `@rollup/plugin-typescript`. Although this should not be a breaking change,
   upgrading may require extra attention.
 
@@ -80,10 +80,6 @@
 - [Mismatching redirect URI](https://github.com/inrupt/solid-client-authn-js/issues/2891) on refresh: this bug was caused by an invalid redirect URL stored with session data.
   Saving an invalid redirect URL is now prohibited, and in addition the storage of users impacted by this bug will be cleared so that they don't have to do anything manually
   to clear their local storage. Users affected by this bug will be asked to log back in, as if they logged out.
-=======
-The following changes have been implemented but not released yet:
- - Added `prompt` as a login option.
->>>>>>> 4ef3f1f6
 
 ## [1.17.1](https://github.com/inrupt/solid-client-authn-js/releases/tag/v1.17.1) - 2023-07-15
 
