# Changelog

This change log is intended to record changes made across all packages contained
within this mono-repo.

This project adheres to [Semantic Versioning](http://semver.org/spec/v2.0.0.html).

## Unreleased

### Bugfixes

<<<<<<< HEAD
#### oidc

- When dynamically registering a Client to a Solid Identity Provider, the subject
type was incorrectly set to `pairwise`, instead of `public`. Only `public` makes
sense in the context of Solid, where subjects (in this case, users) are uniquely
identified by their WebID. This was disregarded by current Solid Identity Providers, 
so it should not have affected dependants, but it's technically more correct.
=======
#### node

- The `prompt=consent` parameter was missing when redirecting the user to the Solid
Identity Provider authorization endpoint. This prevented working with the Community
Solid Server Identity Provider.
>>>>>>> 80a694f3

The following sections document changes that have been released already:

## 1.11.0 - 2021-08-12

### New features

#### browser

- Use refresh tokens to keep the sesion alive: The browser client now requests a
refresh token, and uses it when its access token is about to expire to get a new
access token. This enables keeping a session alive for longer than the lifetime 
of a single access token.
- The `Session` class now exposes an `onError` method, which is a hook where
error-handling callbacks may be registered.
- The `Session` class now exposes an `onSessionExpiration` method, which is a hook
where a callback may be registered to handle session expiration in the case when
silent authentication fails.

### Bugfixes

#### node

- Trying to log a session in providing dynamically registered client credentials
along with a refresh token was mistaken for a static client login, leading to an
"Invalid client credentials" error.

## 1.10.1 - 2021-08-02

### Bugfixes

#### node

- A transitive dependency used submodule exports, which aren't supported yet by
significant parts of the ecosystem, such as Jest. With an internal change, we enabled
using @inrupt/solid-client-authn-node without encountering submodule exports.

## 1.10.0 - 2021-07-28

### New features

#### node

- DPoP-bound refresh tokens are now supported, which allows for an increased protection
against refresh token extraction.
- Client credential grant: for Solid Identity Providers which support it, a client
may statically register, and use the obtained credentials (client ID and secret)
to log in to an Identity Provider. This is convenient in some cases, such as CI
environment. However, it requires offline provider/client interaction, which does
not scale well in the decentralized ecosystem of Solid. As such, it should only be
used in specific cases, where the user is able to statically register their app 
to their identity provider (which requires some technical background).

### Bugs fixed

#### browser

- When not using a bundler that automatically provided a polyfill for Node.js
  built-in modules, the `events` package had to be installed manually.

## 1.9.1 - 2021-06-24

### Bugs fixed

#### browser

- Trying to call `Session.fetch` for a Session that had not yet authenticated
  would result in the following error:
    'fetch' called on an object that does not implement interface Window.

## 1.9.0 - 2021-06-16

### Breaking changes

#### browser

- The SessionManager has been removed. Since there is no active use of this
  class that we are aware of, we are not bumping the major version for this.

#### node

- The SessionManager has been removed. Since there is no active use of this
  class that we are aware of, we are not bumping the major version for this.

### New features

#### browser

- solid-client-authn-browser is no longer dependent on (polyfills being
  available for) modules built into Node.js but not available in the browser,
  except for `events`, which will be removed later. This should not cause any
  change in behaviour, but let us know if you encounter any issues.

## 1.8.2 - 2021-06-08

### Bugs fixed

#### browser

- If `restorePreviousSession` was set to true, yet the user's session at their
  Pod server had expired, the Promise returned by `handleIncomingRedirect` would
  never resolve.
- When initialising a new `Session` in Node, e.g. when doing server-side
  rendering, an error would be thrown about trying to access `window`.

### Changed

#### browser

- The `popUp` option for the `login` method, although listed in the API docs,
  never had any effect. It has now been removed.
- The Promise returned by `login` will no longer resolve, because no code is
  able to reliably run after it is called; it redirects the user away from the
  app and thereby terminates all running scripts.

## 1.8.1 - 2021-04-30

### Deprecated

#### node

- With Node.js version 10 [reaching end-of-life on
  2021-04-30](https://github.com/nodejs/Release),
  @inrupt/solid-client-authn-node no longer actively supports it. It will not
  stop working right away, but it will no longer be actively tested and no
  special effort will be made to keep it from breaking.

### New features

#### node

- Node.js version 16 is now supported.

### Bugfixes

#### browser

- The workaround to maintain sessions in 1.6.1 has been disabled by default;
  this means you should see no more (failed) calls to `/session` in your network
  console. If you want to make sure a session is preserved across page reloads,
  please see [the documentation on using the `restorePreviousSession`
  option](https://docs.inrupt.com/developer-tools/javascript/client-libraries/tutorial/restore-session-browser-refresh/).
  If you are working with an instance of ESS that still has the dedicated `/session`
  you can still [enable this workaround](https://docs.inrupt.com/developer-tools/javascript/client-libraries/tutorial/restore-session-browser-refresh/#cookie-based-sessions-temporary-solution) to maintain the previous behaviour.

The following sections document changes that have been released already:

## 1.8.0 - 2021-04-21

### New features

#### node

- It is now possible to specify a callback when constructing a function in order
to invoke custom code when the refresh token is rotated. This is useful for users
who wish to run authenticated scripts, without implementing a brand new storage.

## 1.7.4 - 2021-04-15

### Bugfixes

#### node and oidc

- The OIDC issuer profile is used to negotiate the preferred signature algorithm
for ID tokens.

#### node

- During client registration, the client explicitly specifies both the 'refresh_token'
and the 'authorization_code' grants as part of its profile, instead of only relying
on scopes to get refresh tokens. Depending on the Identity Provider, the former 
behaviour could result in not getting refresh tokens.

## 1.7.3 - 2021-04-09

### Bugfixes

#### oidc

- When the token endpoint returns an error message, it is now bubbled up properly.

#### browser

- Building the browser package is now possible on Windows, thanks to more portable scripts.
- Asynchronous calls that lead to a redirection when restoring a session are now
  blocking, to prevent the error associated to the message `Field [sessionId] for user [...] is not stored`
  that gets thrown when the user is redirected back from the identity provider.

#### browser and node

- When loaded in the same environment (e.g. a full-stack NextJS app), it is no longer
possible that the browser and node code get mixed together, resulting in code being
executed in the wrong environment.

## 1.7.2 - 2021-03-10

#### browser and node

- A client WebID can now be provided as part of the `login` options. The library will
check for compliance of the chosen Solid Identity Provider, and go use the provided 
client WebID or go through Dynamic Client Registration accordingly.

### Bugfixes

#### browser

- Attempting to log in with a hash fragment in the redirect URL no longer throws, 
the hash fragment is simply discarded.
- The ID token is now validated when asking for DPoP-bound tokens, and not only when asking for a Bearer token.

#### node

- The OIDC parameters added to the redirect IRI by the Solid Identity Provider 
are no longer included in the redirect IRI provided at the token endpoint.
- The provided redirect IRI is now normalized.

## 1.7.1 - 2021-03-04

### Bugfixes

#### browser

- Fixed a typo in the TypeScript interface IHandleIncomingRedirectOptions.

## 1.7.0 - 2021-03-03

### New features

#### browser

- New option `useEssSession` for `session.handleIncomingRedirect`: Control to 
enable and disble the behaviour introduced in 1.4.0. If set to false, the
`/session` endpoint isn't looked up, and cookie-based auth is disabled. The 
behaviour is similar when `restorePreviousSession` is true.

### Bugfixes

#### browser

- Some components of the redirect URL are no longer lost after redirect, which
prevents silent authentication from failing.

## 1.6.1 - 2021-02-26

### Deprecations

#### browser

- The first parameter to `Session.handleIncomingRedirect` is now an options
  object. If you want to pass in the URL to handle, you can now do so by setting
  the `url` property on the options object. Passing the URL directly as the
  first argument (which has been optional since version 1.5.0, defaulting to
  `window.location.href`) is still possible, but is now deprecated and thus
  might be removed in a future major release.

### Bugfix

#### browser

- Version 1.6.0 automatically redirected the user away from your app after a
  page refresh if they had signed in previously, losing all application state.
  This now no longer happens; instead, you can opt in to automatically restoring
  a user's session after reloading the page by passing a
  `restorePreviousSession` boolean to `handleIncomingRedirect`, and listening
  for the `sessionRestore` event (or passing a callback to `onSessionRestore`)
  to restore your application state.
- No longer send PKCE-related information during DCR, when they are irrelevant.

## 1.6.0 - 2021-02-22

### New features

#### oidc

- `validateIdToken`: A function to check that an ID token has been signed by the
correct issuer, and that it contains some expected values.

#### browser

- Added new `onSessionRestore` event to `Session` (and default session) to allow
  the developer to register an event callback that will be called whenever a
  session is restored (e.g., due to a browser page refresh). The callback is
  given a URL parameter, which represents the current URL of the browser
  *before* the session restoration (to allow the developer to restore their
  app's state if needed, e.g., if the app is a Single Page App (SPA) and the
  developer wishes to restore the users 'current page' to exactly where they
  were before the refresh).

### Bugfix

#### browser

- Refreshing the page no longer logs the session out, no matter what Resource Server
the data is collected from. 
- When a session expires, the session is now marked as logged out, and a 
  `logout` event is thrown.
- The 'client_id' option, if specified as an option when logging in, is now
  stored in storage, ready to be retrieved again from storage when the login
  flow redirects back to the client application (previously it was only being
  stored if DCR was invoked).
- The issuer URL associated with the session is now necessarily the __canonical__
  issuer's URL, instead of potentially including/missing a trailing slash.

## 1.5.1 - 2020-02-03

### Deprecation

#### browser

- Deprecated SessionManager
- The implicit flow is no longer supported. However, no known Solid Identity issuer
only supports the implicit flow and not the auth code flow, and no user-facing
controls enable choosing one's flow, so this has no user impact.

### New features

#### browser

- store the user's issuer claim, specifically to 'localStorage' to allow
  retrieval on tab refresh.

### Bugfix

- Logging out of an app opened in multiple tabs logged the user back in automatically.

## 1.5.0 - 2020-01-28

### New features

#### browser

- `handleIncomingRedirect` uses the current browser URL as a default value.

#### node

- `getSessionFromStorage`: a function to retrieve a session from storage based on
its session ID (for multi-session management).
- `getSessionIdFromStorageAll`: a function to retrieve the session IDs for all stored
sessions.
- `clearSessionFromStorageAll`: a function to clear all information about all sessions in
storage.

### Bugfix

- Any exception thrown by the custom `/session` endpoint lookup is swallowed.

#### node

- Building multiple sessions with the default storage re-initialized a new storage 
each time.

## 1.4.2 - 2020-01-19

### Bugfix

#### browser and node

- The `onLogin` callback couldn't read session information, such as the WebID.

## 1.4.1 - 2020-01-14

### Backward-compatible API changes

#### node

- For `solid-client-authn-node`, the `secureStorage` and `insecureStorage` are
deprecated, and replaced by `storage`.

### Bugfix

#### browser

- The `Session` constructor in solid-client-authn-browser no longer references
  `window` so that it can be instantiated in a non-window context (although
  it will continue to referene window.localstorage when you attempt to log in.)

## 1.4.0 - 2020-01-11

### New features

- Updating the browser window will no longer log the user out if their WebID is
hosted on an ESS instance (such as https://pod.inrupt.com). A better, global
solution will be implemented later in order not to break compatibility in the 
ecosystem. The current solution is based on a custom `/session` endpoint lookup, 
and a Resource Server cookie.

## 1.3.0 - 2020-01-06

### New feature

- Although still possible, it is now no longer required to manually instantiate
a new `Session` object when using `solid-client-authn-browser`. Instead, you can
directly import `fetch`, `login`, `logout` and `handleIncomingRedirect`,
which will instantiate a new Session implicitly behind the scenes. If you do
need access to this Session, you can do so using the new function
`getDefaultSession`.

### Bugfix

- The `session.info.isLoggedIn` property is now set to false on logout. 

## 1.2.6 - 2020-12-23

### Bugfix

- Adds "main" entry to browser packages

## 1.2.5 - 2020-12-17

### Bugfix

- Credentials for statically registered clients weren't stored, which failed the token exchange.

## 1.2.4 - 2020-12-17

- `ajv` was imported through a dependency instead of being explicitly declared as
a direct dependency of `solid-client-authn-core`

## 1.2.3 - 2020-12-17

### Bugfix

- The `browser` entry in the `package.json` was incorrect, leading to issues when
bundling the library.

## 1.2.2 - 2020-12-16

### Bugfix

- The WebID is now REALLY set on the session when logging in a script. The initial 
fix introduced in 1.2.1 did compute the WebID from the identity provider response,
but did not set it properly on the session.

The following sections document changes that have been released already:

## 1.2.1 - 2020-12-16

### Bugfix

- Addressed part of issue https://github.com/inrupt/solid-client-authn-js/issues/684,
by providing a `browser` entry in the `package.json` file. The ES modules export will
be adressed in a different PR. 
- The WebID is now set on the session when logging in a script.
- When logging in with a refresh token (e.g. for a script), if the provided credentials are incorrect, an error is thrown.


## 1.2.0 - 2020-12-04

### New feature

- Support for authenticated scripts: It's now possible to provide a script with login
parameters for a refresh token, a client ID and a client secret, which enables it to access
private resources on Pods. This means that it's now easier to write small backend
scripts which can interact with Pods in an automated way (i.e. no human interaction
required).

### Bugfixes

- In some use cases (e.g. authenticating a script), logging in happens without a redirection. The architecture so far prevented this
from being possible, and now after a login that does not require a redirect, the current session may be authenticated.
- Logging in a browser app will now clear OIDC-specific query params from the URL, which prevents a crash on refresh.

### New features

## 1.1.1 - 2020-12-01

### Bugfixes

- issue #685 fixed by removing all URL query params after login, which prevents from crashing when reloading a page.

### Patches

- updated version of `solid-common-vocab` to pull in common RDF/JS types.

## 1.1.0 - 2020-11-27

### New features

- NodeJS support: a new NPM package, `@inrupt/solid-client-authn-node`, is now available to use authentication in a server environment. 
- In addition to the features supported by the browser version, `@inrupt/solid-client-authn-node` supports the refresh token grant, which 
makes it possible to maintain long-lived sessions without re-involving the user.

### Bugfixes

- Deriving the WebID from the ID token did not accept some valid IRIs in the subject claim, i.e. issued by a local instance of Node Solid Server.

## 1.0.0 - 2020-11-04

There is no breaking change in this release, but from now on, as per semantic versioning,
we will bump the major version when we change our publicly documented interface.

### Bugfixes

- The expiration claim has been removed from the DPoP token, where it is not needed.
- There were dependency upgrades.

## 0.3.0

### Breaking changes

- The package `@inrupt/oidc-dpop-client-browser` is now called `@inrupt/oidc-client-ext`.
- The public API doesn't expect environement-specific types anymore. in particular, `URL` has been replaced with `string`.

### Non-breaking changes

- It is now possible to build a `Session` without calling `getClientAuthenticationWithDependencies`, which results in simpler code.

### Bugfixes

- If `handleLogin` is called twice, the token endpoint is only hit once, because it might reject replay of the authorization code.
- A DPoP-authenticated request now follow redirects (in particular, forgetting the trailing `/` for a container no longer returns 401).

## [0.2.2]

### Automated test suite

- TestCafe test suite now tests with real tests against both NSS and ESS.

### Security patches

- The support for DPoP was re-implemented in @inrupt/oidc-client-dpop-browser, such that the DPoP JWK is never stored, and only kept inside the closure of the authenticated fetch.

### Bugfixes

- The Authorization header was not set properly, which made it impossible to access private resources.
- The types consumed/returned by the API are now exported for convenience.
- The URL parsing library did not parse properly some redirection IRIs, this is now fixed.
- The dynamic client registration could hang depending on the environment it was deployed in, this is now resolved.
- The `login` event was never actually fired because of a bug which is now fixed.

## [0.2.0]

### Breaking changes

- Fixed typo in `detachSession` function name for the browser `SessionManager`.

### Internal refactor:

- Uses [oidc-client-js](https://github.com/IdentityModel/oidc-client-js) now to
perform the Auth Code Flow (replacing lots of hand-rolled code).

### Bugfixes

- Source files are now also published to npm, so source maps should work from now on.
- Fixed typo in `detachSession` function name for the browser `SessionManager`.

## [0.1.4] - 2020-09-11

### NOTE: We skipped v0.1.3 due to testing the release process!

### Bugfixes

- Browser
  - Login now clears the local storage, so that you can log into a different server
even if not logged out properly.

### Internal refactor:
- Created multiple sub-packages, specifically the core and oidc-dpop-client-browser.
- Moved interfaces down into Core.
- Removed TSyringe annotations from the implementation of StorageUtility in the
 Core package and extended it in the browser module (where they we re-applied to
 allow injection again).
- Refactored the StorageUtility code to fix up mock usage.

## [0.1.2] - 2020-09-07

### Internal refactor:
- Moved to Lerna (currently only the browser module is available).

## [0.1.1] - 2020-08-14

### Bugfixes

- Browser:
  - The code wasn't shipped properly when publishing a non-dev release to NPMJS.

## [0.1.0] - 2020-08-10

### New features

First release! What's possible with this first release:

- Authenticate a Web app to a Solid Identity provider
- Perform an authenticated fetch to a Pod Server, using a DPoP token<|MERGE_RESOLUTION|>--- conflicted
+++ resolved
@@ -9,7 +9,6 @@
 
 ### Bugfixes
 
-<<<<<<< HEAD
 #### oidc
 
 - When dynamically registering a Client to a Solid Identity Provider, the subject
@@ -17,13 +16,12 @@
 sense in the context of Solid, where subjects (in this case, users) are uniquely
 identified by their WebID. This was disregarded by current Solid Identity Providers, 
 so it should not have affected dependants, but it's technically more correct.
-=======
+
 #### node
 
 - The `prompt=consent` parameter was missing when redirecting the user to the Solid
 Identity Provider authorization endpoint. This prevented working with the Community
 Solid Server Identity Provider.
->>>>>>> 80a694f3
 
 The following sections document changes that have been released already:
 
