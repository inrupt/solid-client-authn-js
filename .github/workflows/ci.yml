name: CI

on: [push]

env:
  CI: true
concurrency:
  group: ${{ github.workflow }}-${{ github.ref }}
  cancel-in-progress: true
jobs:
  lint:
<<<<<<< HEAD
    runs-on: ubuntu-latest
    steps:
      - uses: actions/checkout@v3
      - uses: actions/setup-node@v3
        with:
          node-version: "20"
          cache: "npm"
      # Install dependencies:
      - run: npm ci --ignore-scripts
      # Build the packages
      - run: npm run build
      # Run the linting command:
      - run: npm run lint
=======
    uses: inrupt/typescript-sdk-tools/.github/workflows/reusable-lint.yml@v2.1.0
>>>>>>> c313c346

  test:
    runs-on: ubuntu-latest
    strategy:
      matrix:
        node-version: ["20.x", "18.x", "16.x"]
    steps:
      - uses: actions/checkout@v3
      - uses: actions/setup-node@v3
        with:
          node-version: ${{ matrix.node-version }}
          cache: npm
      - run: npm ci
      - run: npm run test
      # Upload coverage for sonarcube (only matching OS and one node version required)
      - uses: actions/upload-artifact@v3
        if: ${{ matrix.node-version == '20.x' }}
        with:
          name: code-coverage-ubuntu-latest-${{matrix.node-version}}
          path: coverage/

  sonar-scan:
    needs: [test]
    runs-on: ubuntu-latest
    strategy:
      matrix:
        # Since this is a monorepo, the Sonar scan must be run on each of the packages but this will pull in the test
        # coverage information produced by the tests already run.
        project-root:
          [
            "packages/browser",
            "packages/oidc-browser",
            "packages/node",
            "packages/core",
          ]
    steps:
      - uses: actions/checkout@v3
        with:
          # Sonar analysis needs the full history for features like automatic assignment of bugs. If the following step
          # is not included the project will show a warning about incomplete information.
          fetch-depth: 0
      - uses: actions/download-artifact@v3
        with:
          name: code-coverage-ubuntu-latest-20.x
          path: coverage/
      - name: SonarCloud Scan
        uses: SonarSource/sonarcloud-github-action@v1.9
        if: ${{ github.actor != 'dependabot[bot]' }}
        with:
          projectBaseDir: ${{ matrix.project-root }}
        env:
          GITHUB_TOKEN: ${{ secrets.GITHUB_TOKEN }}
          SONAR_TOKEN: ${{ secrets.SONAR_TOKEN }}<|MERGE_RESOLUTION|>--- conflicted
+++ resolved
@@ -9,24 +9,9 @@
   cancel-in-progress: true
 jobs:
   lint:
-<<<<<<< HEAD
-    runs-on: ubuntu-latest
-    steps:
-      - uses: actions/checkout@v3
-      - uses: actions/setup-node@v3
-        with:
-          node-version: "20"
-          cache: "npm"
-      # Install dependencies:
-      - run: npm ci --ignore-scripts
-      # Build the packages
-      - run: npm run build
-      # Run the linting command:
-      - run: npm run lint
-=======
     uses: inrupt/typescript-sdk-tools/.github/workflows/reusable-lint.yml@v2.1.0
->>>>>>> c313c346
-
+      - build: true
+    
   test:
     runs-on: ubuntu-latest
     strategy:
