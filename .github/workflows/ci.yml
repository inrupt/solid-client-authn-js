name: CI

on: [push]

env:
  CI: true
concurrency:
  group: ${{ github.workflow }}-${{ github.ref }}
  cancel-in-progress: true
jobs:
  lint:
<<<<<<< HEAD
    uses: inrupt/typescript-sdk-tools/.github/workflows/reusable-lint.yml@v2
=======
    uses: inrupt/typescript-sdk-tools/.github/workflows/reusable-lint.yml@v2.4.1
>>>>>>> bb3fbe77
    with:
      build: true

  test:
    runs-on: ${{ matrix.os }}
    strategy:
      matrix:
        # We test against different OSes, because the build toolchain has OS-specific dependencies.
        os: ["ubuntu-latest", "windows-latest", "macos-latest"]
        node-version: ["20.x", "18.x", "16.x"]
    steps:
      - uses: actions/checkout@v4
      - uses: actions/setup-node@v3
        with:
          node-version: ${{ matrix.node-version }}
          cache: npm
      - run: npm ci
      - run: npm run test
      # Check that we can build our test apps using esbuild
      - run: npm run test:esbuild
      # Upload coverage for sonarcube (only matching OS and one node version required)
      - uses: actions/upload-artifact@v3
        if: ${{ matrix.node-version == '20.x' }}
        with:
          name: code-coverage-ubuntu-latest-${{matrix.node-version}}
          path: coverage/

  sonar-scan:
    needs: [test]
    runs-on: ubuntu-latest
    strategy:
      matrix:
        # Since this is a monorepo, the Sonar scan must be run on each of the packages but this will pull in the test
        # coverage information produced by the tests already run.
        project-root:
          [
            "packages/browser",
            "packages/oidc-browser",
            "packages/node",
            "packages/core",
          ]
    steps:
      - uses: actions/checkout@v4
        with:
          # Sonar analysis needs the full history for features like automatic assignment of bugs. If the following step
          # is not included the project will show a warning about incomplete information.
          fetch-depth: 0
      - uses: actions/download-artifact@v3
        with:
          name: code-coverage-ubuntu-latest-20.x
          path: coverage/
      - name: SonarCloud Scan
        uses: SonarSource/sonarcloud-github-action@v1.9
        if: ${{ github.actor != 'dependabot[bot]' }}
        with:
          projectBaseDir: ${{ matrix.project-root }}
        env:
          GITHUB_TOKEN: ${{ secrets.GITHUB_TOKEN }}
          SONAR_TOKEN: ${{ secrets.SONAR_TOKEN }}<|MERGE_RESOLUTION|>--- conflicted
+++ resolved
@@ -9,11 +9,7 @@
   cancel-in-progress: true
 jobs:
   lint:
-<<<<<<< HEAD
     uses: inrupt/typescript-sdk-tools/.github/workflows/reusable-lint.yml@v2
-=======
-    uses: inrupt/typescript-sdk-tools/.github/workflows/reusable-lint.yml@v2.4.1
->>>>>>> bb3fbe77
     with:
       build: true
 
